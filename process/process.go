package process

import (
	"context"
	"encoding/json"
	"errors"
	"runtime"
	"sort"
	"time"

	"github.com/shirou/gopsutil/cpu"
	"github.com/shirou/gopsutil/internal/common"
	"github.com/shirou/gopsutil/mem"
)

var (
	invoke                 common.Invoker = common.Invoke{}
	ErrorNoChildren                       = errors.New("process does not have children")
	ErrorProcessNotRunning                = errors.New("process does not exist")
)

type Process struct {
	Pid            int32 `json:"pid"`
	name           string
	status         string
	parent         int32
	numCtxSwitches *NumCtxSwitchesStat
	uids           []int32
	gids           []int32
	groups         []int32
	numThreads     int32
	memInfo        *MemoryInfoStat
	sigInfo        *SignalInfoStat
	createTime     int64

	lastCPUTimes *cpu.TimesStat
	lastCPUTime  time.Time

	tgid int32
}

type OpenFilesStat struct {
	Path string `json:"path"`
	Fd   uint64 `json:"fd"`
}

type MemoryInfoStat struct {
	RSS    uint64 `json:"rss"`    // bytes
	VMS    uint64 `json:"vms"`    // bytes
	HWM    uint64 `json:"hwm"`    // bytes
	Data   uint64 `json:"data"`   // bytes
	Stack  uint64 `json:"stack"`  // bytes
	Locked uint64 `json:"locked"` // bytes
	Swap   uint64 `json:"swap"`   // bytes
}

type SignalInfoStat struct {
	PendingProcess uint64 `json:"pending_process"`
	PendingThread  uint64 `json:"pending_thread"`
	Blocked        uint64 `json:"blocked"`
	Ignored        uint64 `json:"ignored"`
	Caught         uint64 `json:"caught"`
}

type RlimitStat struct {
	Resource int32  `json:"resource"`
	Soft     int32  `json:"soft"` //TODO too small. needs to be uint64
	Hard     int32  `json:"hard"` //TODO too small. needs to be uint64
	Used     uint64 `json:"used"`
}

type IOCountersStat struct {
	ReadCount  uint64 `json:"readCount"`
	WriteCount uint64 `json:"writeCount"`
	ReadBytes  uint64 `json:"readBytes"`
	WriteBytes uint64 `json:"writeBytes"`
}

type NumCtxSwitchesStat struct {
	Voluntary   int64 `json:"voluntary"`
	Involuntary int64 `json:"involuntary"`
}

type PageFaultsStat struct {
	MinorFaults      uint64 `json:"minorFaults"`
	MajorFaults      uint64 `json:"majorFaults"`
	ChildMinorFaults uint64 `json:"childMinorFaults"`
	ChildMajorFaults uint64 `json:"childMajorFaults"`
}

// Resource limit constants are from /usr/include/x86_64-linux-gnu/bits/resource.h
// from libc6-dev package in Ubuntu 16.10
const (
	RLIMIT_CPU        int32 = 0
	RLIMIT_FSIZE      int32 = 1
	RLIMIT_DATA       int32 = 2
	RLIMIT_STACK      int32 = 3
	RLIMIT_CORE       int32 = 4
	RLIMIT_RSS        int32 = 5
	RLIMIT_NPROC      int32 = 6
	RLIMIT_NOFILE     int32 = 7
	RLIMIT_MEMLOCK    int32 = 8
	RLIMIT_AS         int32 = 9
	RLIMIT_LOCKS      int32 = 10
	RLIMIT_SIGPENDING int32 = 11
	RLIMIT_MSGQUEUE   int32 = 12
	RLIMIT_NICE       int32 = 13
	RLIMIT_RTPRIO     int32 = 14
	RLIMIT_RTTIME     int32 = 15
)

func (p Process) String() string {
	s, _ := json.Marshal(p)
	return string(s)
}

func (o OpenFilesStat) String() string {
	s, _ := json.Marshal(o)
	return string(s)
}

func (m MemoryInfoStat) String() string {
	s, _ := json.Marshal(m)
	return string(s)
}

func (r RlimitStat) String() string {
	s, _ := json.Marshal(r)
	return string(s)
}

func (i IOCountersStat) String() string {
	s, _ := json.Marshal(i)
	return string(s)
}

func (p NumCtxSwitchesStat) String() string {
	s, _ := json.Marshal(p)
	return string(s)
}

// Pids returns a slice of process ID list which are running now.
func Pids() ([]int32, error) {
	return PidsWithContext(context.Background())
}

func PidsWithContext(ctx context.Context) ([]int32, error) {
	pids, err := pidsWithContext(ctx)
	sort.Slice(pids, func(i, j int) bool { return pids[i] < pids[j] })
	return pids, err
}

// NewProcess creates a new Process instance, it only stores the pid and
// checks that the process exists. Other method on Process can be used
// to get more information about the process. An error will be returned
// if the process does not exist.
func NewProcess(pid int32) (*Process, error) {
	p := &Process{Pid: pid}

	exists, err := PidExists(pid)
	if err != nil {
		return p, err
	}
	if !exists {
		return p, ErrorProcessNotRunning
	}
	p.CreateTime()
	return p, nil
}

func PidExists(pid int32) (bool, error) {
	return PidExistsWithContext(context.Background(), pid)
}

// Background returns true if the process is in background, false otherwise.
func (p *Process) Background() (bool, error) {
	return p.BackgroundWithContext(context.Background())
}

func (p *Process) BackgroundWithContext(ctx context.Context) (bool, error) {
	fg, err := p.ForegroundWithContext(ctx)
	if err != nil {
		return false, err
	}
	return !fg, err
}

// If interval is 0, return difference from last call(non-blocking).
// If interval > 0, wait interval sec and return diffrence between start and end.
func (p *Process) Percent(interval time.Duration) (float64, error) {
	return p.PercentWithContext(context.Background(), interval)
}

func (p *Process) PercentWithContext(ctx context.Context, interval time.Duration) (float64, error) {
	cpuTimes, err := p.Times()
	if err != nil {
		return 0, err
	}
	now := time.Now()

	if interval > 0 {
		p.lastCPUTimes = cpuTimes
		p.lastCPUTime = now
		time.Sleep(interval)
		cpuTimes, err = p.Times()
		now = time.Now()
		if err != nil {
			return 0, err
		}
	} else {
		if p.lastCPUTimes == nil {
			// invoked first time
			p.lastCPUTimes = cpuTimes
			p.lastCPUTime = now
			return 0, nil
		}
	}

	numcpu := runtime.NumCPU()
	delta := (now.Sub(p.lastCPUTime).Seconds()) * float64(numcpu)
	ret := calculatePercent(p.lastCPUTimes, cpuTimes, delta, numcpu)
	p.lastCPUTimes = cpuTimes
	p.lastCPUTime = now
	return ret, nil
}

// IsRunning returns whether the process is still running or not.
func (p *Process) IsRunning() (bool, error) {
	return p.IsRunningWithContext(context.Background())
}

func (p *Process) IsRunningWithContext(ctx context.Context) (bool, error) {
	createTime, err := p.CreateTimeWithContext(ctx)
	if err != nil {
		return false, err
	}
	p2, err := NewProcess(p.Pid)
	if err == ErrorProcessNotRunning {
		return false, nil
	}
	createTime2, err := p2.CreateTimeWithContext(ctx)
	if err != nil {
		return false, err
	}
	return createTime == createTime2, nil
}

// CreateTime returns created time of the process in milliseconds since the epoch, in UTC.
func (p *Process) CreateTime() (int64, error) {
	return p.CreateTimeWithContext(context.Background())
}

func (p *Process) CreateTimeWithContext(ctx context.Context) (int64, error) {
	if p.createTime != 0 {
		return p.createTime, nil
	}
	createTime, err := p.createTimeWithContext(ctx)
	p.createTime = createTime
	return p.createTime, err
}

func calculatePercent(t1, t2 *cpu.TimesStat, delta float64, numcpu int) float64 {
	if delta == 0 {
		return 0
	}
	delta_proc := t2.Total() - t1.Total()
	overall_percent := ((delta_proc / delta) * 100) * float64(numcpu)
	return overall_percent
}

// MemoryPercent returns how many percent of the total RAM this process uses
func (p *Process) MemoryPercent() (float32, error) {
	return p.MemoryPercentWithContext(context.Background())
}

func (p *Process) MemoryPercentWithContext(ctx context.Context) (float32, error) {
	machineMemory, err := mem.VirtualMemory()
	if err != nil {
		return 0, err
	}
	total := machineMemory.Total

	processMemory, err := p.MemoryInfo()
	if err != nil {
		return 0, err
	}
	used := processMemory.RSS

	return (100 * float32(used) / float32(total)), nil
}

// CPU_Percent returns how many percent of the CPU time this process uses
func (p *Process) CPUPercent() (float64, error) {
	return p.CPUPercentWithContext(context.Background())
}

func (p *Process) CPUPercentWithContext(ctx context.Context) (float64, error) {
	crt_time, err := p.CreateTime()
	if err != nil {
		return 0, err
	}

	cput, err := p.Times()
	if err != nil {
		return 0, err
	}

	created := time.Unix(0, crt_time*int64(time.Millisecond))
	totalTime := time.Since(created).Seconds()
	if totalTime <= 0 {
		return 0, nil
	}

<<<<<<< HEAD
	return 100 * cput.Total() / totalTime, nil
=======
	return math.Min(100, math.Max(0, 100*cput.Total()/totalTime)), nil
}

// Groups returns all group IDs(include supplementary groups) of the process as a slice of the int
func (p *Process) Groups() ([]int32, error) {
       return p.GroupsWithContext(context.Background())
>>>>>>> 7306b38a
}<|MERGE_RESOLUTION|>--- conflicted
+++ resolved
@@ -311,14 +311,10 @@
 		return 0, nil
 	}
 
-<<<<<<< HEAD
 	return 100 * cput.Total() / totalTime, nil
-=======
-	return math.Min(100, math.Max(0, 100*cput.Total()/totalTime)), nil
 }
 
 // Groups returns all group IDs(include supplementary groups) of the process as a slice of the int
 func (p *Process) Groups() ([]int32, error) {
        return p.GroupsWithContext(context.Background())
->>>>>>> 7306b38a
 }